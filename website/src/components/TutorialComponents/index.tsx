--- conflicted
+++ resolved
@@ -1,5 +1,4 @@
 import React, { useState, useRef, useEffect } from 'react';
-<<<<<<< HEAD
 import { LiveProvider, LiveEditor, withLive, LiveError, LivePreview, LiveContext } from 'react-live';
 import ExecutionEnvironment from '@docusaurus/ExecutionEnvironment';
 import { type Props } from "@theme/CodeBlock";
@@ -33,13 +32,7 @@
     </button>
   );
 }
-=======
-import ExecutionEnvironment from '@docusaurus/ExecutionEnvironment';
-import CodeBlock from "@theme/CodeBlock";
-import runZ3Web from './runZ3Web';
-import CaretPositioning from './EditCaretPositioning';
 
->>>>>>> 60791285
 
 function Output({ result }) {
   const success = result.status === "z3-ran";
@@ -58,7 +51,6 @@
   );
 }
 
-<<<<<<< HEAD
 function Z3Editor(props: MyProps) {
 
   const { id, input, language, showLineNumbers, editable, onChange } = props;
@@ -81,50 +73,6 @@
           language={language}
         />
       </>
-=======
-function Z3Editor({ id, input, editable, editorState, onEditorStateChange }) {
-
-  if (ExecutionEnvironment.canUseDOM) {
-    useEffect(() => {
-      CaretPositioning.restoreSelection(document.getElementById(id) as Node, editorState.caretPosition);
-    });
-  }
-
-  const saveCaretPosition = (ExecutionEnvironment.canUseDOM) ? (e) => {
-    let targetValue = e.currentTarget.textContent;
-    //save caret position(s), so can restore when component reloads
-    let savedCaretPosition = CaretPositioning.saveSelection(e.currentTarget);
-    onEditorStateChange({
-      "newValue": targetValue,
-      "caretPosition": savedCaretPosition
-    }
-    );
-  } : () => { };
-
-  const onChangeHandler = (ExecutionEnvironment.canUseDOM) ? (e) => {
-    saveCaretPosition(e);
-    // console.log(editorState.caretPosition);
-  } : () => { };
-
-  const codeBlock = (<CodeBlock
-    language="lisp"
-    showLineNumbers
-  >
-    {input}
-  </CodeBlock>);
-
-  return (
-    <div
-      id={id}
-      contentEditable={editable}
-      suppressContentEditableWarning={true}
-      onInput={onChangeHandler}>
-      {codeBlock}
-    </div>
-  );
-}
->>>>>>> 60791285
-
     </LiveProvider>
   </div>);
 
@@ -139,11 +87,8 @@
 
 export default function Z3CodeBlock({ input }) {
   const { code, result } = input;
-<<<<<<< HEAD
 
   const [currCode, setCurrCode] = useState(code);
-=======
->>>>>>> 60791285
 
   const [outputRendered, setOutputRendered] = useState(false);
 
@@ -165,18 +110,11 @@
   const onDidClickRun =
     (ExecutionEnvironment.canUseDOM) ? () => {
 
-<<<<<<< HEAD
       console.log(`currCode: ${currCode}`);
       // TODO: only load z3 when needed
       const newResult = { ...result };
       // `z3.interrupt` -- set the cancel status of an ongoing execution, potentially with a timeout (soft? hard? we should use hard)
       runZ3Web(currCode).then((res) => {
-=======
-      // TODO: only load z3 when needed
-      const newResult = { ...result };
-      // `z3.interrupt` -- set the cancel status of an ongoing execution, potentially with a timeout (soft? hard? we should use hard)
-      runZ3Web(editorState.newValue).then((res) => {
->>>>>>> 60791285
         const result = JSON.parse(res);
         if (result.output) {
           newResult.output = result.output;
@@ -186,36 +124,24 @@
           newResult.status = 'z3-failed';
         } else {
           // both output and error are empty, which means we have a bug
-<<<<<<< HEAD
           throw new Error(`runZ3Web returned no output or error with input:\n${currCode}`);
         }
       }).catch((error) => {
         // runZ3web fails
         throw new Error(`runZ3Web failed with input:\n${currCode}\n\nerror:\n${error}`);
-=======
-          throw new Error(`runZ3Web returned no output or error with input:\n${editorState.newValue}`);
-        }
-      }).catch((error) => {
-        // runZ3web fails
-        throw new Error(`runZ3Web failed with input:\n${editorState.newValue}\n\nerror:\n${error}`);
->>>>>>> 60791285
       }).finally(() => {
         setOutput(newResult);
       });
 
     } : () => { };
-<<<<<<< HEAD
 
   const inputNode = <>{code}</>
-=======
->>>>>>> 60791285
 
   return (
     <div>
       {outputRendered ? <div /> : <OutputToggle onClick={onDidClickOutputToggle} />}
       {outputRendered ? <RunButton onClick={onDidClickRun} /> : <div />}
       <Z3Editor
-<<<<<<< HEAD
         children={inputNode}
         input={code}
         id={result.hash}
@@ -223,13 +149,6 @@
         onChange={setCurrCode}
         editable={outputRendered}
         language={"lisp" as Language}
-=======
-        id={result.hash}
-        input={editorState.newValue}
-        editable={outputRendered}
-        editorState={editorState}
-        onEditorStateChange={setEditorState}
->>>>>>> 60791285
       />
       {outputRendered ? <Output result={output} /> : <div />}
     </div>
