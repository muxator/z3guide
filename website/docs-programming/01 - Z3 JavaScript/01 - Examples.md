--- conflicted
+++ resolved
@@ -77,11 +77,8 @@
 
 ```z3-js
 const solver = new Z3.Solver()
-<<<<<<< HEAD
 const sort = Z3.Int.sort();
-=======
-const sort = ZInt.sort();
->>>>>>> 6bafeb63
+
 const x = Z3.Int.const('x');
 const y = Z3.Int.const('y');
 const g = Z3.Function.declare('g', sort, sort);
@@ -102,11 +99,8 @@
 const conjecture = Z3.Implies(x.eq(y), g.call(g.call(x)).eq(g.call(y)));
 solver.add(Z3.Not(conjecture));
 await solver.check()
-<<<<<<< HEAD
-```
-=======
-```    
->>>>>>> 6bafeb63
+```
+
 
 ### Prove `x = y implies g(x) = g(y)`
 
